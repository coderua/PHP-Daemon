--- conflicted
+++ resolved
@@ -2,15 +2,7 @@
 
 namespace Theintz\PhpDaemon;
 
-<<<<<<< HEAD
-declare(ticks = 5);
-=======
-use Theintz\PhpDaemon\Worker\FunctionMediator;
-use Theintz\PhpDaemon\Worker\ObjectMediator;
-use Theintz\PhpDaemon\Worker\Via\SysV;
-
 declare(ticks = 100);
->>>>>>> b0d0be3e
 
 /**
  * Daemon Base Class - Extend this to build daemons.
